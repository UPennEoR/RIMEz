--- conflicted
+++ resolved
@@ -8,35 +8,7 @@
 
 import ssht_numba as sshtn
 
-<<<<<<< HEAD
-import utils
-import rime_funcs
-import sky_models
-import warnings
-import importlib
-
-def get_repo_hashes(modules=None):
-    if modules is None:
-        modules = ['RIMEz', 'ssht_numba', 'spin1_beam_model']
-
-    repo_versions = {}
-    for module in modules:
-        try:
-            mod = importlib.import_module(module)
-        except ImportError:
-            continue
-
-        try:
-            repo = git.Repo(mod.__path__[0], search_parent_directories=True)
-        except git.InvalidGitRepositoryError:
-            warnings.warn("{} is installed not as a git repo, no hash generated.".format(module))
-            continue
-
-        repo_versions[module+"_commit_hash"] = repo.head.object.hexsha
-    return repo_versions
-
-repo_versions = get_repo_hashes()
-=======
+
 from . import utils
 from . import rime_funcs
 from . import sky_models
@@ -58,7 +30,6 @@
     repo = git.Repo(repo_path, search_parent_directories=True)
     repo_versions[repo_name + "_commit_hash"] = repo.head.object.hexsha
 
->>>>>>> b4ffa4c7
 
 class VisibilityCalculation(object):
 
